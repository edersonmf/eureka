/*
 * Copyright 2012 Netflix, Inc.
 *
 *    Licensed under the Apache License, Version 2.0 (the "License");
 *    you may not use this file except in compliance with the License.
 *    You may obtain a copy of the License at
 *
 *        http://www.apache.org/licenses/LICENSE-2.0
 *
 *    Unless required by applicable law or agreed to in writing, software
 *    distributed under the License is distributed on an "AS IS" BASIS,
 *    WITHOUT WARRANTIES OR CONDITIONS OF ANY KIND, either express or implied.
 *    See the License for the specific language governing permissions and
 *    limitations under the License.
 */

package com.netflix.eureka.util;

import java.util.Arrays;
import java.util.HashMap;
import java.util.HashSet;
import java.util.List;
import java.util.Map;
import java.util.Set;
import java.util.Timer;
import java.util.TimerTask;
import java.util.concurrent.Callable;
import java.util.concurrent.ExecutorService;
import java.util.concurrent.LinkedBlockingQueue;
import java.util.concurrent.ThreadFactory;
import java.util.concurrent.ThreadPoolExecutor;
import java.util.concurrent.TimeUnit;

import com.amazonaws.services.securitytoken.AWSSecurityTokenService;
import com.amazonaws.services.securitytoken.AWSSecurityTokenServiceClient;
import com.amazonaws.services.securitytoken.model.AssumeRoleResult;
import com.amazonaws.services.securitytoken.model.Credentials;
import com.google.common.base.Strings;
import com.google.common.util.concurrent.ListenableFuture;
import com.google.common.util.concurrent.ListeningExecutorService;
import com.google.common.util.concurrent.MoreExecutors;
import com.netflix.appinfo.AmazonInfo;
import com.netflix.appinfo.AmazonInfo.MetaDataKey;
import com.netflix.appinfo.ApplicationInfoManager;
import org.slf4j.Logger;
import org.slf4j.LoggerFactory;

import com.amazonaws.ClientConfiguration;
import com.amazonaws.auth.BasicAWSCredentials;
import com.amazonaws.auth.BasicSessionCredentials;
import com.amazonaws.auth.InstanceProfileCredentialsProvider;
import com.amazonaws.services.autoscaling.AmazonAutoScaling;
import com.amazonaws.services.autoscaling.AmazonAutoScalingClient;
import com.amazonaws.services.autoscaling.model.AutoScalingGroup;
import com.amazonaws.services.autoscaling.model.DescribeAutoScalingGroupsRequest;
import com.amazonaws.services.autoscaling.model.DescribeAutoScalingGroupsResult;
import com.amazonaws.services.autoscaling.model.SuspendedProcess;
import com.amazonaws.services.securitytoken.model.AssumeRoleRequest;
import com.google.common.cache.CacheBuilder;
import com.google.common.cache.CacheLoader;
import com.google.common.cache.LoadingCache;
import com.netflix.appinfo.InstanceInfo;
import com.netflix.discovery.DiscoveryManager;
import com.netflix.discovery.shared.Application;
import com.netflix.discovery.shared.Applications;
import com.netflix.eureka.AbstractInstanceRegistry;
import com.netflix.eureka.EurekaServerConfig;
import com.netflix.eureka.EurekaServerConfigurationManager;
import com.netflix.eureka.PeerAwareInstanceRegistryImpl;
import com.netflix.servo.annotations.DataSourceType;
import com.netflix.servo.monitor.Monitors;
import com.netflix.servo.monitor.Stopwatch;

/**
 * A utility class for querying and updating information about amazon
 * autoscaling groups using the AWS APIs.
 *
 * @author Karthik Ranganathan
 *
 */

public class AwsAsgUtil {
    private static final Logger logger = LoggerFactory.getLogger(AwsAsgUtil.class);

    private static final String PROP_ADD_TO_LOAD_BALANCER = "AddToLoadBalancer";
    private static final EurekaServerConfig eurekaConfig = EurekaServerConfigurationManager
            .getInstance().getConfiguration();
    private static final AmazonAutoScaling client = getAmazonAutoScalingClient();

    private static final String accountId = getAccountId();

    private Map<String, Credentials> stsCredentials = new HashMap<String, Credentials>();

    private final ExecutorService cacheReloadExecutor = new ThreadPoolExecutor(
            1, 10, 60, TimeUnit.SECONDS, new LinkedBlockingQueue<Runnable>(),
            new ThreadFactory() {
                @Override
                public Thread newThread(Runnable r) {
                    Thread thread = new Thread(r, "Eureka-AWS-isASGEnabled");
                    thread.setDaemon(true);
                    return thread;
                }
    });

    private ListeningExecutorService listeningCacheReloadExecutor = MoreExecutors.listeningDecorator(cacheReloadExecutor);

    // Cache for the AWS ASG information
    private final LoadingCache<CacheKey, Boolean> asgCache = CacheBuilder
            .newBuilder().initialCapacity(500)
            .expireAfterAccess(5, TimeUnit.MINUTES)
            .build(new CacheLoader<CacheKey, Boolean>() {
                @Override
                public Boolean load(CacheKey key) throws Exception {
                    return isASGEnabledinAWS(key.asgAccountId, key.asgName);
                }
                @Override
                public ListenableFuture<Boolean> reload(final CacheKey key, Boolean oldValue) throws Exception {
                    return listeningCacheReloadExecutor.submit(new Callable<Boolean>() {
                        @Override
                        public Boolean call() throws Exception {
                            return load(key);
                        }
                    });
                }
            });

    private final Timer timer = new Timer("Eureka-ASGCacheRefresh", true);
    private final com.netflix.servo.monitor.Timer loadASGInfoTimer = Monitors.newTimer("Eureka-loadASGInfo");

    private static final AwsAsgUtil awsAsgUtil = new AwsAsgUtil();

    private AwsAsgUtil() {
        String region = DiscoveryManager.getInstance().getEurekaClientConfig().getRegion();
        client.setEndpoint("autoscaling." + region + ".amazonaws.com");
        timer.schedule(getASGUpdateTask(),
                eurekaConfig.getASGUpdateIntervalMs(),
                eurekaConfig.getASGUpdateIntervalMs());

        try {

            Monitors.registerObject(this);

        } catch (Throwable e) {
            logger.warn("Cannot register the JMX monitor :", e);
        }
    }

    public static AwsAsgUtil getInstance() {
        return awsAsgUtil;
    }

    /**
     * Return the status of the ASG whether is enabled or disabled for service.
     * The value is picked up from the cache except the very first time.
     *
     * @param instanceInfo the instanceInfo for the lookup
     * @return true if enabled, false otherwise
     */
    public boolean isASGEnabled(InstanceInfo instanceInfo) {
        CacheKey cacheKey = new CacheKey(getAccountId(instanceInfo, accountId), instanceInfo.getASGName());
        asgCache.refresh(cacheKey);
        Boolean result = asgCache.getIfPresent(cacheKey);
        if (result != null) {
            return result;
        } else {
            logger.warn("Cache value for asg {} does not exist yet", cacheKey.asgName);
            return true;
        }
    }

    /**
     * Sets the status of the ASG.
     *
     * @param asgName The name of the ASG
     * @param enabled true to enable, false to disable
     */
    public void setStatus(String asgName, boolean enabled) {
        String asgAccountId = getASGAccount(asgName);
        asgCache.put(new CacheKey(asgAccountId, asgName), enabled);
    }

    /**
     * Check if the ASG is disabled. The amazon flag "AddToLoadBalancer" is
     * queried to figure out if it is or not.
     *
     * @param asgName
     *            - The name of the ASG for which the status needs to be queried
     * @return - true if the ASG is disabled, false otherwise
     */
    private boolean isAddToLoadBalancerSuspended(String asgAccountId, String asgName) {
        AutoScalingGroup asg;
        if(asgAccountId == null || asgAccountId.equals(accountId)) {
            asg = retrieveAutoScalingGroup(asgName);
        } else {
            asg = retrieveAutoScalingGroupCrossAccount(asgAccountId, asgName);
        }
        if (asg == null) {
            logger.warn("The ASG information for {} could not be found. So returning false.", asgName);
            return false;
        }
        return isAddToLoadBalancerSuspended(asg);
    }

    /**
     * Checks if the load balancer addition is disabled or not.
     *
     * @param asg
     *            - The ASG object for which the status needs to be checked
     * @return - true, if the load balancer addition is suspended, false
     *         otherwise.
     */
    private boolean isAddToLoadBalancerSuspended(AutoScalingGroup asg) {
        List<SuspendedProcess> suspendedProcesses = asg.getSuspendedProcesses();
        for (SuspendedProcess process : suspendedProcesses) {
            if (PROP_ADD_TO_LOAD_BALANCER.equals(process.getProcessName())) {
                return true;
            }
        }
        return false;
    }

    /**
     * Queries AWS to get the autoscaling information given the asgName.
     *
     * @param asgName
     *            - The name of the ASG.
     * @return - The auto scaling group information.
     */
    private AutoScalingGroup retrieveAutoScalingGroup(String asgName) {
        if (Strings.isNullOrEmpty(asgName)) {
            logger.warn("null asgName specified, not attempting to retrieve AutoScalingGroup from AWS");
            return null;
        }
        // You can pass one name or a list of names in the request
        DescribeAutoScalingGroupsRequest request = new DescribeAutoScalingGroupsRequest()
                .withAutoScalingGroupNames(asgName);
        DescribeAutoScalingGroupsResult result = client
                .describeAutoScalingGroups(request);
        List<AutoScalingGroup> asgs = result.getAutoScalingGroups();
        if (asgs.isEmpty()) {
            return null;
        } else {
            return asgs.get(0);
        }
    }

    private Credentials initializeStsSession(String asgAccount) {
        AWSSecurityTokenService sts = new AWSSecurityTokenServiceClient(new InstanceProfileCredentialsProvider());
        String region = DiscoveryManager.getInstance().getEurekaClientConfig().getRegion();
        if (!region.equals("us-east-1")) {
            sts.setEndpoint("sts." + region + ".amazonaws.com");
        }

        String roleName = EurekaServerConfigurationManager.getInstance().getConfiguration().
                getListAutoScalingGroupsRoleName();

        String roleArn = "arn:aws:iam::" + asgAccount + ":role/" + roleName;

        AssumeRoleResult assumeRoleResult = sts.assumeRole(new AssumeRoleRequest()
                        .withRoleArn(roleArn)
                        .withRoleSessionName("sts-session-" + asgAccount)
        );

        return assumeRoleResult.getCredentials();
    }

    private AutoScalingGroup retrieveAutoScalingGroupCrossAccount(String asgAccount, String asgName) {
        logger.debug("Getting cross account ASG for asgName: " + asgName + ", asgAccount: " + asgAccount);

        Credentials credentials = stsCredentials.get(asgAccount);

        if (credentials == null || credentials.getExpiration().getTime() < System.currentTimeMillis() + 1000) {
            stsCredentials.put(asgAccount, initializeStsSession(asgAccount));
            credentials = stsCredentials.get(asgAccount);
        }

        ClientConfiguration clientConfiguration = new ClientConfiguration()
                .withConnectionTimeout(eurekaConfig.getASGQueryTimeoutMs());

        AmazonAutoScaling autoScalingClient = new AmazonAutoScalingClient(
                new BasicSessionCredentials(
                        credentials.getAccessKeyId(),
                        credentials.getSecretAccessKey(),
                        credentials.getSessionToken()
                ),
                clientConfiguration
        );

        String region = DiscoveryManager.getInstance().getEurekaClientConfig().getRegion();
        if (!region.equals("us-east-1")) {
            autoScalingClient.setEndpoint("autoscaling." + region + ".amazonaws.com");
        }

        DescribeAutoScalingGroupsRequest request = new DescribeAutoScalingGroupsRequest()
                .withAutoScalingGroupNames(asgName);
        DescribeAutoScalingGroupsResult result = autoScalingClient
                .describeAutoScalingGroups(request);
        List<AutoScalingGroup> asgs = result.getAutoScalingGroups();
        if (asgs.isEmpty()) {
            return null;
        } else {
            return asgs.get(0);
        }
    }

    /**
     * Queries AWS to see if the load balancer flag is suspended.
     *
     * @param asgAccountid the accountId this asg resides in, if applicable (null will use the default accountId)
     * @param asgName the name of the asg
     * @return true, if the load balancer flag is not suspended, false otherwise.
     */
    private Boolean isASGEnabledinAWS(String asgAccountid, String asgName) {
        try {
            Stopwatch t = this.loadASGInfoTimer.start();
            boolean returnValue = !isAddToLoadBalancerSuspended(asgAccountid, asgName);
            t.stop();
            return returnValue;
        } catch (Throwable e) {
            logger.error("Could not get ASG information from AWS: ", e);
        }
        return Boolean.TRUE;
    }

    /**
     * Gets the number of elements in the ASG cache.
     *
     * @return the long value representing the number of elements in the ASG
     *         cache.
     */
    @com.netflix.servo.annotations.Monitor(name = "numOfElementsinASGCache",
            description = "Number of elements in the ASG Cache", type = DataSourceType.GAUGE)
    public long getNumberofElementsinASGCache() {
        return asgCache.size();
    }

    /**
     * Gets the number of ASG queries done in the period.
     *
     * @return the long value representing the number of ASG queries done in the
     *         period.
     */
    @com.netflix.servo.annotations.Monitor(name = "numOfASGQueries",
            description = "Number of queries made to AWS to retrieve ASG information", type = DataSourceType.COUNTER)
    public long getNumberofASGQueries() {
        return asgCache.stats().loadCount();
    }

    /**
     * Gets the number of ASG queries that failed because of some reason.
     *
     * @return the long value representing the number of ASG queries that failed
     *         because of some reason.
     */
    @com.netflix.servo.annotations.Monitor(name = "numOfASGQueryFailures",
            description = "Number of queries made to AWS to retrieve ASG information and that failed",
            type = DataSourceType.COUNTER)
    public long getNumberofASGQueryFailures() {
        return asgCache.stats().loadExceptionCount();
    }

    /**
     * Gets the task that updates the ASG information periodically.
     *
     * @return TimerTask that updates the ASG information periodically.
     */
    private TimerTask getASGUpdateTask() {
        return new TimerTask() {

            @Override
            public void run() {
                try {
                    // First get the active ASG names
                    Set<CacheKey> cacheKeys = getCacheKeys();
                    logger.debug("Trying to  refresh the keys for {}", Arrays.toString(cacheKeys.toArray()));
                    for (CacheKey key : cacheKeys) {
                        try {
                            asgCache.refresh(key);
                        } catch (Throwable e) {
                            logger.error("Error updating the ASG cache for {}", key, e);
                        }

                    }

                } catch (Throwable e) {
                    logger.error("Error updating the ASG cache", e);
                }

            }

        };
    }

    /**
     * Get the cacheKeys of all the ASG to which query AWS for.
     *
     * <p>
     * The names are obtained from the {@link AbstractInstanceRegistry} which is then
     * used for querying the AWS.
     * </p>
     *
     * @return the set of ASG cacheKeys (asgName + accountId).
     */
<<<<<<< HEAD
    private Set<String> getASGNames() {
        Set<String> asgNames = new HashSet<String>();
        Applications apps = PeerAwareInstanceRegistryImpl.getInstance().getApplications(false);
=======
    private Set<CacheKey> getCacheKeys() {
        Set<CacheKey> cacheKeys = new HashSet<CacheKey>();
        Applications apps = PeerAwareInstanceRegistry.getInstance().getApplications(false);
>>>>>>> 3f696795
        for (Application app : apps.getRegisteredApplications()) {
            for (InstanceInfo instanceInfo : app.getInstances()) {
                String localAccountId = getAccountId(instanceInfo, accountId);
                String asgName = instanceInfo.getASGName();
                if (asgName != null) {
                    CacheKey key = new CacheKey(localAccountId, asgName);
                    cacheKeys.add(key);
                }
            }
        }

        return cacheKeys;
    }

    /**
     * Get the AWS account id where an ASG is created.
     * Warning: This is expensive as it loops through all instances currently registered.
     *
     * @param asgName The name of the ASG
     * @return the account id
     */
    private String getASGAccount(String asgName) {
        Applications apps = PeerAwareInstanceRegistryImpl.getInstance().getApplications(false);

        for (Application app : apps.getRegisteredApplications()) {
            for (InstanceInfo instanceInfo : app.getInstances()) {
                String thisAsgName = instanceInfo.getASGName();
                if (thisAsgName != null && thisAsgName.equals(asgName)) {
                    String localAccountId = getAccountId(instanceInfo, null);
                    if (localAccountId != null) {
                        return localAccountId;
                    }
                }
            }
        }

        logger.info("Couldn't get the ASG account for {}, using the default accountId instead", asgName);
        return accountId;
    }

    private String getAccountId(InstanceInfo instanceInfo, String fallbackId) {
        String localAccountId = ((AmazonInfo) instanceInfo.getDataCenterInfo()).get(MetaDataKey.accountId);
        return localAccountId == null ? fallbackId : localAccountId;
    }

    private static AmazonAutoScaling getAmazonAutoScalingClient() {
        String aWSAccessId = eurekaConfig.getAWSAccessId();
        String aWSSecretKey = eurekaConfig.getAWSSecretKey();
        ClientConfiguration clientConfiguration = new ClientConfiguration()
                .withConnectionTimeout(eurekaConfig.getASGQueryTimeoutMs());

        if (null != aWSAccessId && !"".equals(aWSAccessId)
                && null != aWSSecretKey && !"".equals(aWSSecretKey)) {
            return new AmazonAutoScalingClient(
                    new BasicAWSCredentials(aWSAccessId, aWSSecretKey),
                    clientConfiguration);
        } else {
            return new AmazonAutoScalingClient(
                    new InstanceProfileCredentialsProvider(),
                    clientConfiguration);
        }
    }

    private static String getAccountId() {
        InstanceInfo myInfo = ApplicationInfoManager.getInstance().getInfo();
        return ((AmazonInfo) myInfo.getDataCenterInfo()).get(MetaDataKey.accountId);
    }



    private static class CacheKey {
        final String asgAccountId;
        final String asgName;

        CacheKey(String asgAccountId, String asgName) {
            this.asgAccountId = asgAccountId;
            this.asgName = asgName;
        }

        @Override
        public String toString() {
            return "CacheKey{" +
                    "asgName='" + asgName + '\'' +
                    ", asgAccountId='" + asgAccountId + '\'' +
                    '}';
        }

        @Override
        public boolean equals(Object o) {
            if (this == o) return true;
            if (!(o instanceof CacheKey)) return false;

            CacheKey cacheKey = (CacheKey) o;

            if (asgAccountId != null ? !asgAccountId.equals(cacheKey.asgAccountId) : cacheKey.asgAccountId != null)
                return false;
            if (asgName != null ? !asgName.equals(cacheKey.asgName) : cacheKey.asgName != null) return false;

            return true;
        }

        @Override
        public int hashCode() {
            int result = asgName != null ? asgName.hashCode() : 0;
            result = 31 * result + (asgAccountId != null ? asgAccountId.hashCode() : 0);
            return result;
        }
    }
}<|MERGE_RESOLUTION|>--- conflicted
+++ resolved
@@ -42,6 +42,7 @@
 import com.netflix.appinfo.AmazonInfo;
 import com.netflix.appinfo.AmazonInfo.MetaDataKey;
 import com.netflix.appinfo.ApplicationInfoManager;
+import com.netflix.eureka.PeerAwareInstanceRegistryImpl;
 import org.slf4j.Logger;
 import org.slf4j.LoggerFactory;
 
@@ -63,10 +64,8 @@
 import com.netflix.discovery.DiscoveryManager;
 import com.netflix.discovery.shared.Application;
 import com.netflix.discovery.shared.Applications;
-import com.netflix.eureka.AbstractInstanceRegistry;
 import com.netflix.eureka.EurekaServerConfig;
 import com.netflix.eureka.EurekaServerConfigurationManager;
-import com.netflix.eureka.PeerAwareInstanceRegistryImpl;
 import com.netflix.servo.annotations.DataSourceType;
 import com.netflix.servo.monitor.Monitors;
 import com.netflix.servo.monitor.Stopwatch;
@@ -113,6 +112,7 @@
                 public Boolean load(CacheKey key) throws Exception {
                     return isASGEnabledinAWS(key.asgAccountId, key.asgName);
                 }
+
                 @Override
                 public ListenableFuture<Boolean> reload(final CacheKey key, Boolean oldValue) throws Exception {
                     return listeningCacheReloadExecutor.submit(new Callable<Boolean>() {
@@ -395,21 +395,15 @@
      * Get the cacheKeys of all the ASG to which query AWS for.
      *
      * <p>
-     * The names are obtained from the {@link AbstractInstanceRegistry} which is then
+     * The names are obtained from the {@link com.netflix.eureka.InstanceRegistry} which is then
      * used for querying the AWS.
      * </p>
      *
      * @return the set of ASG cacheKeys (asgName + accountId).
      */
-<<<<<<< HEAD
-    private Set<String> getASGNames() {
-        Set<String> asgNames = new HashSet<String>();
-        Applications apps = PeerAwareInstanceRegistryImpl.getInstance().getApplications(false);
-=======
     private Set<CacheKey> getCacheKeys() {
         Set<CacheKey> cacheKeys = new HashSet<CacheKey>();
-        Applications apps = PeerAwareInstanceRegistry.getInstance().getApplications(false);
->>>>>>> 3f696795
+        Applications apps = PeerAwareInstanceRegistryImpl.getInstance().getApplications(false);
         for (Application app : apps.getRegisteredApplications()) {
             for (InstanceInfo instanceInfo : app.getInstances()) {
                 String localAccountId = getAccountId(instanceInfo, accountId);

/*
 * Copyright 2014 Netflix, Inc.
 *
 * Licensed under the Apache License, Version 2.0 (the "License");
 * you may not use this file except in compliance with the License.
 * You may obtain a copy of the License at
 *
 *     http://www.apache.org/licenses/LICENSE-2.0
 *
 * Unless required by applicable law or agreed to in writing, software
 * distributed under the License is distributed on an "AS IS" BASIS,
 * WITHOUT WARRANTIES OR CONDITIONS OF ANY KIND, either express or implied.
 * See the License for the specific language governing permissions and
 * limitations under the License.
 */

package com.netflix.eureka2.server.transport.tcp.registration;

<<<<<<< HEAD
import com.netflix.eureka2.Names;
import com.netflix.eureka2.channel.RegistrationChannel;
=======
import javax.inject.Inject;
import javax.inject.Named;

import com.netflix.eureka2.Names;
>>>>>>> a9f44079
import com.netflix.eureka2.metric.server.WriteServerMetricFactory;
import com.netflix.eureka2.registry.EurekaRegistrationProcessor;
import com.netflix.eureka2.registry.instance.InstanceInfo;
<<<<<<< HEAD
import com.netflix.eureka2.registry.eviction.EvictionQueue;
import com.netflix.eureka2.server.channel.RegistrationChannelImpl;
=======
import com.netflix.eureka2.server.channel.RegistrationChannelFactory;
>>>>>>> a9f44079
import com.netflix.eureka2.server.config.WriteServerConfig;
import com.netflix.eureka2.transport.MessageConnection;
import com.netflix.eureka2.transport.base.BaseMessageConnection;
import com.netflix.eureka2.transport.base.HeartBeatConnection;
import io.reactivex.netty.channel.ConnectionHandler;
import io.reactivex.netty.channel.ObservableConnection;
import rx.Observable;
import rx.schedulers.Schedulers;

/**
 * @author Tomasz Bak
 */
public class TcpRegistrationHandler implements ConnectionHandler<Object, Object> {

    private final WriteServerConfig config;
    private final EurekaRegistrationProcessor<InstanceInfo> registrationProcessor;
    private final WriteServerMetricFactory metricFactory;

    @Inject
    public TcpRegistrationHandler(WriteServerConfig config,
                                  @Named(Names.REGISTRATION) EurekaRegistrationProcessor registrationProcessor,
                                  WriteServerMetricFactory metricFactory) {
        this.config = config;
        this.registrationProcessor = registrationProcessor;
        this.metricFactory = metricFactory;
    }

    @Override
    public Observable<Void> handle(ObservableConnection<Object, Object> connection) {
        MessageConnection broker = new HeartBeatConnection(
                new BaseMessageConnection(Names.REGISTRATION, connection, metricFactory.getRegistrationConnectionMetrics()),
                config.getHeartbeatIntervalMs(), 3,
                Schedulers.computation()
        );
<<<<<<< HEAD
=======
        final RegistrationChannelFactory channelFactory
                = new RegistrationChannelFactory(registrationProcessor, broker, metricFactory);
>>>>>>> a9f44079

        RegistrationChannel registrationChannel =
                new RegistrationChannelImpl(registry, evictionQueue, broker, metricFactory.getRegistrationChannelMetrics());

        // Since this is a discovery handler which only handles interest subscriptions,
        // the channel is created on connection accept.
        return registrationChannel.asLifecycleObservable();
    }
}<|MERGE_RESOLUTION|>--- conflicted
+++ resolved
@@ -16,24 +16,15 @@
 
 package com.netflix.eureka2.server.transport.tcp.registration;
 
-<<<<<<< HEAD
-import com.netflix.eureka2.Names;
-import com.netflix.eureka2.channel.RegistrationChannel;
-=======
 import javax.inject.Inject;
 import javax.inject.Named;
 
 import com.netflix.eureka2.Names;
->>>>>>> a9f44079
+import com.netflix.eureka2.channel.RegistrationChannel;
 import com.netflix.eureka2.metric.server.WriteServerMetricFactory;
 import com.netflix.eureka2.registry.EurekaRegistrationProcessor;
 import com.netflix.eureka2.registry.instance.InstanceInfo;
-<<<<<<< HEAD
-import com.netflix.eureka2.registry.eviction.EvictionQueue;
 import com.netflix.eureka2.server.channel.RegistrationChannelImpl;
-=======
-import com.netflix.eureka2.server.channel.RegistrationChannelFactory;
->>>>>>> a9f44079
 import com.netflix.eureka2.server.config.WriteServerConfig;
 import com.netflix.eureka2.transport.MessageConnection;
 import com.netflix.eureka2.transport.base.BaseMessageConnection;
@@ -68,14 +59,10 @@
                 config.getHeartbeatIntervalMs(), 3,
                 Schedulers.computation()
         );
-<<<<<<< HEAD
-=======
-        final RegistrationChannelFactory channelFactory
-                = new RegistrationChannelFactory(registrationProcessor, broker, metricFactory);
->>>>>>> a9f44079
+
 
         RegistrationChannel registrationChannel =
-                new RegistrationChannelImpl(registry, evictionQueue, broker, metricFactory.getRegistrationChannelMetrics());
+                new RegistrationChannelImpl(registrationProcessor, broker, metricFactory.getRegistrationChannelMetrics());
 
         // Since this is a discovery handler which only handles interest subscriptions,
         // the channel is created on connection accept.
